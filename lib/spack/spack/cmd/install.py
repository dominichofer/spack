--- conflicted
+++ resolved
@@ -39,14 +39,11 @@
         'fake': args.fake,
         'dirty': args.dirty,
         'use_cache': args.use_cache,
-<<<<<<< HEAD
         'install_global': args.install_global,
-        'upstream': args.upstream
-=======
+        'upstream': args.upstream,
         'cache_only': args.cache_only,
         'explicit': True,  # Always true for install command
         'stop_at': args.until
->>>>>>> 43b18dad
     })
 
     kwargs.update({
@@ -123,7 +120,7 @@
         dest='specfiles', metavar='SPEC_YAML_FILE',
         help="install from file. Read specs to install from .yaml files")
     subparser.add_argument(
-        '-u', '--upstream', action='store', default=None,
+        '--upstream', action='store', default=None,
         dest='upstream', metavar='UPSTREAM_NAME',
         help='specify which upstream spack to install too')
     subparser.add_argument(
