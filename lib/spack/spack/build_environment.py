--- conflicted
+++ resolved
@@ -114,7 +114,6 @@
         return super(MakeExecutable, self).__call__(*args, **kwargs)
 
 
-<<<<<<< HEAD
 def load_module(mod):
     """Takes a module name and removes modules until it is possible to
     load that module. It then loads the provided module. Depends on the
@@ -177,10 +176,6 @@
 
 def set_compiler_environment_variables(pkg):
     assert(pkg.spec.concrete)
-=======
-def set_compiler_environment_variables(pkg, env):
-    assert pkg.spec.concrete
->>>>>>> d3916707
     compiler = pkg.compiler
     flags = pkg.spec.compiler_flags
 
@@ -218,13 +213,13 @@
         if flags[flag] != []:
             env.set('SPACK_' + flag.upper(), ' '.join(f for f in flags[flag]))
 
-<<<<<<< HEAD
+#ifdef NEW
+    env.set('SPACK_COMPILER_SPEC', str(pkg.spec.compiler))
+    return env
+#else /* not NEW */
     for mod in compiler.modules:
         load_module(mod)
-=======
-    env.set('SPACK_COMPILER_SPEC', str(pkg.spec.compiler))
-    return env
->>>>>>> d3916707
+#endif /* not NEW */
 
 
 def set_build_environment_variables(pkg, env):
@@ -288,16 +283,16 @@
             pcdir = join_path(p, maybe, 'pkgconfig')
             if os.path.isdir(pcdir):
                 pkg_config_dirs.append(pcdir)
-<<<<<<< HEAD
+#ifdef NEW
+    env.set_path('PKG_CONFIG_PATH', pkg_config_dirs)
+
+    return env
+#else /* not NEW */
     path_put_first("PKG_CONFIG_PATH", pkg_config_dirs)
 
     if pkg.spec.architecture.target.module_name:
         load_module(pkg.spec.architecture.target.module_name)
-=======
-    env.set_path('PKG_CONFIG_PATH', pkg_config_dirs)
-
-    return env
->>>>>>> d3916707
+#endif /* not NEW */
 
 
 def set_module_variables_for_package(pkg, module):
