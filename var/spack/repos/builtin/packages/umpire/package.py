--- conflicted
+++ resolved
@@ -26,39 +26,18 @@
 
     version("develop", branch="develop", submodules=False)
     version("main", branch="main", submodules=False)
-<<<<<<< HEAD
-    version("2023.06.0", tag="v2023.06.0", submodules=False)
-    version("2022.10.0", tag="v2022.10.0", submodules=False)
-    version("2022.03.1", tag="v2022.03.1", submodules=False)
-    version("2022.03.0", tag="v2022.03.0", submodules=False)
-    version("6.0.0", tag="v6.0.0", submodules=True)
-    version("5.0.1", tag="v5.0.1", submodules=True)
-    version("5.0.0", tag="v5.0.0", submodules=True)
-    version("4.1.2", tag="v4.1.2", submodules=True)
-    version("4.1.1", tag="v4.1.1", submodules=True)
-    version("4.1.0", tag="v4.1.0", submodules=True)
-    version("4.0.1", tag="v4.0.1", submodules=True)
-    version("4.0.0", tag="v4.0.0", submodules=True)
-    version("3.0.0", tag="v3.0.0", submodules=True)
-    version("2.1.0", tag="v2.1.0", submodules=True)
-    version("2.0.0", tag="v2.0.0", submodules=True)
-    version("1.1.0", tag="v1.1.0", submodules=True)
-    version("1.0.1", tag="v1.0.1", submodules=True)
-    version("1.0.0", tag="v1.0.0", submodules=True)
-    version("0.3.5", tag="v0.3.5", submodules=True)
-    version("0.3.4", tag="v0.3.4", submodules=True)
-    version("0.3.3", tag="v0.3.3", submodules=True)
-    version("0.3.2", tag="v0.3.2", submodules=True)
-    version("0.3.1", tag="v0.3.1", submodules=True)
-    version("0.3.0", tag="v0.3.0", submodules=True)
-    version("0.2.4", tag="v0.2.4", submodules=True)
-    version("0.2.3", tag="v0.2.3", submodules=True)
-    version("0.2.2", tag="v0.2.2", submodules=True)
-    version("0.2.1", tag="v0.2.1", submodules=True)
-    version("0.2.0", tag="v0.2.0", submodules=True)
-    version("0.1.4", tag="v0.1.4", submodules=True)
-    version("0.1.3", tag="v0.1.3", submodules=True)
-=======
+    version(
+        "2023.06.0",
+        tag="v2023.06.0",
+        commit=""1e5ef604de88e81bb3b6fc4a5d914be833529da5,
+        submodules=False,
+    )
+    version(
+        "2022.10.0",
+        tag="v2022.10.0",
+        commit="93b1441aaa258c1dcd211a552b75cff6461a2a8a",
+        submodules=False,
+    )
     version(
         "2022.03.1",
         tag="v2022.03.1",
@@ -152,7 +131,6 @@
     version(
         "0.1.3", tag="v0.1.3", commit="cc347edeb17f5f30f694aa47f395d17369a2e449", submodules=True
     )
->>>>>>> 0620b954
 
     patch("export_includes.patch", when="@2022.10.0")
     patch("std-filesystem-pr784.patch", when="@2022.03.1 +rocm ^blt@0.5.2:")
