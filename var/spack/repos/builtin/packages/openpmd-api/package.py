--- conflicted
+++ resolved
@@ -14,11 +14,7 @@
 
     maintainers = ['ax3l']
 
-<<<<<<< HEAD
-    version('develop', branch='dev')
-=======
     version('dev', branch='dev')
->>>>>>> 3b2c534e
     version('0.10.3',  tag='0.10.3-alpha')
     version('0.10.2',  tag='0.10.2-alpha')
     version('0.10.1',  tag='0.10.1-alpha')
@@ -30,7 +26,7 @@
             description='Enable parallel I/O')
     variant('hdf5', default=True,
             description='Enable HDF5 support')
-    variant('adios1', default=True,
+    variant('adios1', default=False,
             description='Enable ADIOS1 support')
     variant('adios2', default=True,
             description='Enable ADIOS2 support')
@@ -44,15 +40,9 @@
     depends_on('hdf5@1.8.13:', when='+hdf5')
     depends_on('hdf5@1.8.13: ~mpi', when='~mpi +hdf5')
     depends_on('hdf5@1.8.13: +mpi', when='+mpi +hdf5')
-<<<<<<< HEAD
-    depends_on('adios@1.13.1:', when='+adios1')
-    depends_on('adios@1.13.1: ~mpi', when='~mpi +adios1')
-    depends_on('adios@1.13.1: +mpi', when='+mpi +adios1')
-=======
     depends_on('adios@1.13.1: ~sz', when='+adios1')
     depends_on('adios@1.13.1: ~mpi ~sz', when='~mpi +adios1')
     depends_on('adios@1.13.1: +mpi ~sz', when='+mpi +adios1')
->>>>>>> 3b2c534e
     depends_on('adios2@2.5.0:', when='+adios2')
     depends_on('adios2@2.5.0: ~mpi', when='~mpi +adios2')
     depends_on('adios2@2.5.0: +mpi', when='+mpi +adios2')
@@ -124,8 +114,4 @@
         # pre-load dependent CMake-PUBLIC header-only libs
         env.prepend_path('CMAKE_PREFIX_PATH',
                          self.spec['mpark-variant'].prefix)
-<<<<<<< HEAD
-        prepend_path('CPATH', self.spec['mpark-variant'].prefix.include)
-=======
-        env.prepend_path('CPATH', self.spec['mpark-variant'].prefix.include)
->>>>>>> 3b2c534e
+        env.prepend_path('CPATH', self.spec['mpark-variant'].prefix.include)